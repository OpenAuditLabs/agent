--- conflicted
+++ resolved
@@ -470,11 +470,7 @@
         except Exception as e:
             if logger:
                 logger.error(f"Adapter {adapter.__class__.__name__} failed: {e}")
-<<<<<<< HEAD
-    
-=======
-
->>>>>>> f7755ac2
+
     return [
         AnalysisResult(
             tool_name="unknown",
